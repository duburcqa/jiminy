///////////////////////////////////////////////////////////////////////////////
///
/// \brief             Python module implementation for Jiminy.
///
////////////////////////////////////////////////////////////////////////////////

// Manually import the Python C API to avoid relying on eigenpy to do so, to be compatible with any version.
// The PY_ARRAY_UNIQUE_SYMBOL cannot be changed, since its value is enforced by boost::numpy without checking
// if already defined... Luckily, eigenpy is more clever and does the check on its side so that they can work together.
#define PY_ARRAY_UNIQUE_SYMBOL BOOST_NUMPY_ARRAY_API
#define NPY_NO_DEPRECATED_API NPY_1_7_API_VERSION
#include "numpy/ndarrayobject.h"
#define NO_IMPORT_ARRAY

#include "jiminy/python/Jiminy.h"
#include "jiminy/python/Utilities.h"
#include "jiminy/core/Types.h"

#include <eigenpy/eigenpy.hpp>
#include <boost/python.hpp>
#include <boost/python/scope.hpp>
#include <boost/python/numpy.hpp>


namespace jiminy
{
namespace python
{
    namespace bp = boost::python;

    template<typename T>
    using TimeStateFct = typename std::function<T (float64_t const&, vectorN_t const&, vectorN_t const&)>;

    #define TIME_STATE_FCT_EXPOSE(T) \
    bp::class_<TimeStateFct<T>, boost::noncopyable>("TimeStateFunctor_"#T, bp::no_init) \
        .def("__call__", &TimeStateFct<T>::operator(), \
                         bp::return_value_policy<bp::return_by_value>(), \
                         (bp::arg("self"), bp::arg("t"), bp::arg("q"), bp::arg("v")));

    template<typename T>
    struct converterToPython
    {
        static PyObject * convert(T const & data)
        {
            return bp::incref(convertToPython<T>(data).ptr());
        }
    };

    BOOST_PYTHON_MODULE(jiminy_pywrap)
    {
        // Required to initialized Python C API
        Py_Initialize();
        // Required to handle numpy::ndarray object (it loads Python C API of Numpy) and ufunc
        bp::numpy::initialize();
        // Required and create PyArrays<->Eigen automatic converters.
        eigenpy::enableEigenPy();

        // Expose the version
        bp::scope().attr("__version__") = bp::str(JIMINY_VERSION);
        bp::scope().attr("__raw_version__") = bp::str(JIMINY_VERSION);

        // Interfaces for hresult_t enum
        bp::enum_<hresult_t>("hresult_t")
        .value("SUCCESS",           hresult_t::SUCCESS)
        .value("ERROR_GENERIC",     hresult_t::ERROR_GENERIC)
        .value("ERROR_BAD_INPUT",   hresult_t::ERROR_BAD_INPUT)
        .value("ERROR_INIT_FAILED", hresult_t::ERROR_INIT_FAILED);

        // Interfaces for heatMapType_t enum
        bp::enum_<heatMapType_t>("heatMapType_t")
        .value("CONSTANT", heatMapType_t::CONSTANT)
        .value("STAIRS",   heatMapType_t::STAIRS)
        .value("GENERIC",  heatMapType_t::GENERIC);

        // Enable some automatic C++ to Python converters
        bp::to_python_converter<std::vector<std::string>, converterToPython<std::vector<std::string> > >();
        bp::to_python_converter<std::vector<int32_t>,     converterToPython<std::vector<int32_t> > >();
        bp::to_python_converter<std::vector<vectorN_t>,   converterToPython<std::vector<vectorN_t> > >();
        bp::to_python_converter<std::vector<matrixN_t>,   converterToPython<std::vector<matrixN_t> > >();
        bp::to_python_converter<configHolder_t,           converterToPython<configHolder_t> >();

        // Expose classes
        TIME_STATE_FCT_EXPOSE(bool_t)
        TIME_STATE_FCT_EXPOSE(pinocchio::Force)
<<<<<<< HEAD
        HeatMapFunctorVisitor::expose();
        SensorsDataMapVisitor::expose();
        PyModelVisitor::expose();
        PyRobotVisitor::expose();
        PyMotorVisitor::expose();
        PySensorVisitor::expose();
        PyAbstractControllerVisitor::expose();
        PyControllerFunctorVisitor::expose();
        PyStepperStateVisitor::expose();
        PySystemStateVisitor::expose();
        PySystemDataVisitor::expose();
        PyEngineMultiRobotVisitor::expose();
        PyEngineVisitor::expose();
=======
        jiminy::python::HeatMapFunctorVisitor::expose();
        jiminy::python::SensorsDataMapVisitor::expose();
        jiminy::python::PyModelVisitor::expose();
        jiminy::python::PyRobotVisitor::expose();
        jiminy::python::PyMotorVisitor::expose();
        jiminy::python::PyConstraintVisitor::expose();
        jiminy::python::PySensorVisitor::expose();
        jiminy::python::PyAbstractControllerVisitor::expose();
        jiminy::python::PyControllerFunctorVisitor::expose();
        jiminy::python::PyStepperStateVisitor::expose();
        jiminy::python::PySystemStateVisitor::expose();
        jiminy::python::PySystemDataVisitor::expose();
        jiminy::python::PyEngineMultiRobotVisitor::expose();
        jiminy::python::PyEngineVisitor::expose();
>>>>>>> 5bd5558b
    }

    #undef TIME_STATE_FCT_EXPOSE
}
}<|MERGE_RESOLUTION|>--- conflicted
+++ resolved
@@ -82,11 +82,11 @@
         // Expose classes
         TIME_STATE_FCT_EXPOSE(bool_t)
         TIME_STATE_FCT_EXPOSE(pinocchio::Force)
-<<<<<<< HEAD
         HeatMapFunctorVisitor::expose();
         SensorsDataMapVisitor::expose();
         PyModelVisitor::expose();
         PyRobotVisitor::expose();
+        PyConstraintVisitor::expose();
         PyMotorVisitor::expose();
         PySensorVisitor::expose();
         PyAbstractControllerVisitor::expose();
@@ -96,22 +96,6 @@
         PySystemDataVisitor::expose();
         PyEngineMultiRobotVisitor::expose();
         PyEngineVisitor::expose();
-=======
-        jiminy::python::HeatMapFunctorVisitor::expose();
-        jiminy::python::SensorsDataMapVisitor::expose();
-        jiminy::python::PyModelVisitor::expose();
-        jiminy::python::PyRobotVisitor::expose();
-        jiminy::python::PyMotorVisitor::expose();
-        jiminy::python::PyConstraintVisitor::expose();
-        jiminy::python::PySensorVisitor::expose();
-        jiminy::python::PyAbstractControllerVisitor::expose();
-        jiminy::python::PyControllerFunctorVisitor::expose();
-        jiminy::python::PyStepperStateVisitor::expose();
-        jiminy::python::PySystemStateVisitor::expose();
-        jiminy::python::PySystemDataVisitor::expose();
-        jiminy::python::PyEngineMultiRobotVisitor::expose();
-        jiminy::python::PyEngineVisitor::expose();
->>>>>>> 5bd5558b
     }
 
     #undef TIME_STATE_FCT_EXPOSE
